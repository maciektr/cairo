--- conflicted
+++ resolved
@@ -3,13 +3,7 @@
 
 #[test]
 fn main() {
-<<<<<<< HEAD
-    let mut a: Array<felt252> = Default::default();
-    assert_eq(a.len(), 0_usize, 'Array length is not 0');
-    assert_eq(a.is_empty(), true, 'Array is not empty');
-=======
     let mut a = ArrayTrait::<felt252>::new();
     assert_eq(@a.len(), @0_usize, 'Array length is not 0');
     assert_eq(@a.is_empty(), @true, 'Array is not empty');
->>>>>>> 84412c26
 }